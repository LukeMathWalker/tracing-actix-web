--- conflicted
+++ resolved
@@ -44,11 +44,7 @@
     // Create a `tracing` layer using the otlp tracer
     let telemetry = tracing_opentelemetry::layer().with_tracer(tracer);
     // Create a `tracing` layer to emit spans as structured logs to stdout
-<<<<<<< HEAD
-    let formatting_layer = BunyanFormattingLayer::new(app_name.into(), io::stdout);
-=======
-    let formatting_layer = BunyanFormattingLayer::new(APP_NAME.into(), std::io::stdout);
->>>>>>> 3f2b11ce
+    let formatting_layer = BunyanFormattingLayer::new(APP_NAME.into(), io::stdout);
     // Combined them all together in a `tracing` subscriber
     let subscriber = Registry::default()
         .with(env_filter)
