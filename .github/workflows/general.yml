--- conflicted
+++ resolved
@@ -57,10 +57,7 @@
           - opentelemetry_0_19
           - opentelemetry_0_20
           - opentelemetry_0_21
-<<<<<<< HEAD
-=======
           - opentelemetry_0_22
->>>>>>> e097e564
     steps:
       - uses: actions/checkout@v4
       - name: Cache dependencies
