--- conflicted
+++ resolved
@@ -37,13 +37,8 @@
 actix-web = { version = "4", default-features = false }
 pin-project = "1.0.0"
 tracing = "0.1.36"
-<<<<<<< HEAD
-uuid = { version = "1", features = ["v4"] }
+uuid = { version = "1.6", features = ["v4"] }
 mutually_exclusive_features = "0.1"
-=======
-uuid = { version = "1.6", features = ["v4"] }
-mutually_exclusive_features = "0.0.3"
->>>>>>> e097e564
 opentelemetry_0_13_pkg = { package = "opentelemetry", version = "0.13", optional = true }
 opentelemetry_0_14_pkg = { package = "opentelemetry", version = "0.14", optional = true }
 opentelemetry_0_15_pkg = { package = "opentelemetry", version = "0.15", optional = true }
